'use-strict';

let activeModal = null;
let bottomHeightThreshold, sections;
let hamburgerToggle;
let mobileSearch;
let sidebar;
<<<<<<< HEAD
=======
let toTop;
>>>>>>> ed2650f7

class Modal {
  constructor(element) {
    this.element = element;
  }

  close() {
    activeModal = null;
    this.element.style.display = 'none'
  }

  open() {
    if (activeModal) {
      activeModal.close();
    }
    activeModal = this;
    this.element.style.display = 'flex'
  }
}

class SearchBar {

  constructor() {
    this.box = document.querySelector('nav.mobile-only');
    this.bar = document.querySelector('nav.mobile-only input[type="search"]');
    this.openButton = document.getElementById('open-search');
    this.closeButton = document.getElementById('close-search');
  }

  open() {
    this.openButton.hidden = true;
    this.closeButton.hidden = false;
    this.box.style.top = "100%";
    this.bar.focus();
  }

  close() {
    this.openButton.hidden = false;
    this.closeButton.hidden = true;
    this.box.style.top = "0";
  }

}

<<<<<<< HEAD
=======
function scrollToTop() {
  window.scrollTo({ top: 0, behavior: 'smooth' });
}

>>>>>>> ed2650f7
document.addEventListener('DOMContentLoaded', () => {
  mobileSearch = new SearchBar();

  bottomHeightThreshold = document.documentElement.scrollHeight - 30;
  sections = document.querySelectorAll('section');
  hamburgerToggle = document.getElementById('hamburger-toggle');
<<<<<<< HEAD
=======
  
  toTop = document.getElementById('to-top');
  toTop.hidden = !(window.scrollY > 0);
>>>>>>> ed2650f7

  if (hamburgerToggle) {
    hamburgerToggle.addEventListener('click', (e) => {
      sidebar.element.classList.toggle('sidebar-toggle');
      let button = hamburgerToggle.firstElementChild;
      if (button.textContent == 'menu') {
        button.textContent = 'close';
      }
      else {
        button.textContent = 'menu';
      }
    });
  }

  const tables = document.querySelectorAll('.py-attribute-table[data-move-to-id]');
  tables.forEach(table => {
    let element = document.getElementById(table.getAttribute('data-move-to-id'));
    let parent = element.parentNode;
    // insert ourselves after the element
    parent.insertBefore(table, element.nextSibling);
<<<<<<< HEAD
=======
  });

  window.addEventListener('scroll', () => {
    toTop.hidden = !(window.scrollY > 0);
>>>>>>> ed2650f7
  });
});

document.addEventListener('keydown', (event) => {
  if (event.code == "Escape" && activeModal) {
    activeModal.close();
  }
});<|MERGE_RESOLUTION|>--- conflicted
+++ resolved
@@ -5,10 +5,7 @@
 let hamburgerToggle;
 let mobileSearch;
 let sidebar;
-<<<<<<< HEAD
-=======
 let toTop;
->>>>>>> ed2650f7
 
 class Modal {
   constructor(element) {
@@ -53,25 +50,19 @@
 
 }
 
-<<<<<<< HEAD
-=======
 function scrollToTop() {
   window.scrollTo({ top: 0, behavior: 'smooth' });
 }
 
->>>>>>> ed2650f7
 document.addEventListener('DOMContentLoaded', () => {
   mobileSearch = new SearchBar();
 
   bottomHeightThreshold = document.documentElement.scrollHeight - 30;
   sections = document.querySelectorAll('section');
   hamburgerToggle = document.getElementById('hamburger-toggle');
-<<<<<<< HEAD
-=======
   
   toTop = document.getElementById('to-top');
   toTop.hidden = !(window.scrollY > 0);
->>>>>>> ed2650f7
 
   if (hamburgerToggle) {
     hamburgerToggle.addEventListener('click', (e) => {
@@ -92,13 +83,10 @@
     let parent = element.parentNode;
     // insert ourselves after the element
     parent.insertBefore(table, element.nextSibling);
-<<<<<<< HEAD
-=======
   });
 
   window.addEventListener('scroll', () => {
     toTop.hidden = !(window.scrollY > 0);
->>>>>>> ed2650f7
   });
 });
 
@@ -106,4 +94,10 @@
   if (event.code == "Escape" && activeModal) {
     activeModal.close();
   }
+});
+
+document.addEventListener('keydown', (event) => {
+  if (event.code == "Escape" && activeModal) {
+    activeModal.close();
+  }
 });