# -*- coding: utf-8 -*-

"""
The MIT License (MIT)

Copyright (c) 2015-2020 Rapptz

Permission is hereby granted, free of charge, to any person obtaining a
copy of this software and associated documentation files (the "Software"),
to deal in the Software without restriction, including without limitation
the rights to use, copy, modify, merge, publish, distribute, sublicense,
and/or sell copies of the Software, and to permit persons to whom the
Software is furnished to do so, subject to the following conditions:

The above copyright notice and this permission notice shall be included in
all copies or substantial portions of the Software.

THE SOFTWARE IS PROVIDED "AS IS", WITHOUT WARRANTY OF ANY KIND, EXPRESS
OR IMPLIED, INCLUDING BUT NOT LIMITED TO THE WARRANTIES OF MERCHANTABILITY,
FITNESS FOR A PARTICULAR PURPOSE AND NONINFRINGEMENT. IN NO EVENT SHALL THE
AUTHORS OR COPYRIGHT HOLDERS BE LIABLE FOR ANY CLAIM, DAMAGES OR OTHER
LIABILITY, WHETHER IN AN ACTION OF CONTRACT, TORT OR OTHERWISE, ARISING
FROM, OUT OF OR IN CONNECTION WITH THE SOFTWARE OR THE USE OR OTHER
DEALINGS IN THE SOFTWARE.
"""
import re 

import discord.abc
import discord.utils

class Context(discord.abc.Messageable):
    r"""Represents the context in which a command is being invoked under.

    This class contains a lot of meta data to help you understand more about
    the invocation context. This class is not created manually and is instead
    passed around to commands as the first parameter.

    This class implements the :class:`~discord.abc.Messageable` ABC.

    Attributes
    -----------
    message: :class:`.Message`
        The message that triggered the command being executed.
    bot: :class:`.Bot`
        The bot that contains the command being executed.
    args: :class:`list`
        The list of transformed arguments that were passed into the command.
        If this is accessed during the :func:`on_command_error` event
        then this list could be incomplete.
    kwargs: :class:`dict`
        A dictionary of transformed arguments that were passed into the command.
        Similar to :attr:`args`\, if this is accessed in the
        :func:`on_command_error` event then this dict could be incomplete.
    prefix: :class:`str`
        The prefix that was used to invoke the command.
    command: :class:`Command`
        The command that is being invoked currently.
    invoked_with: :class:`str`
        The command name that triggered this invocation. Useful for finding out
        which alias called the command.
    invoked_subcommand: :class:`Command`
        The subcommand that was invoked.
        If no valid subcommand was invoked then this is equal to ``None``.
    subcommand_passed: Optional[:class:`str`]
        The string that was attempted to call a subcommand. This does not have
        to point to a valid registered subcommand and could just point to a
        nonsense string. If nothing was passed to attempt a call to a
        subcommand then this is set to ``None``.
    command_failed: :class:`bool`
        A boolean that indicates if the command failed to be parsed, checked,
        or invoked.
    """

    def __init__(self, **attrs):
        self.message = attrs.pop('message', None)
        self.bot = attrs.pop('bot', None)
        self.args = attrs.pop('args', [])
        self.kwargs = attrs.pop('kwargs', {})
        self.prefix = attrs.pop('prefix')
        self.command = attrs.pop('command', None)
        self.view = attrs.pop('view', None)
        self.invoked_with = attrs.pop('invoked_with', None)
        self.invoked_subcommand = attrs.pop('invoked_subcommand', None)
        self.subcommand_passed = attrs.pop('subcommand_passed', None)
        self.command_failed = attrs.pop('command_failed', False)
        self._state = self.message._state

    @property
    def clean_prefix(self):
        """:class:`str`: The cleaned up invoke prefix. i.e. mentions are ``@name`` instead of ``<@id>``.
        
        .. versionadded:: 1.5.1.4"""
        user = self.guild.me if self.guild else self.bot.user
        pattern = re.compile(r"<@!?%s>" % user.id)
        return pattern.sub("@%s" % user.display_name.replace('\\', r'\\'), self.prefix)

    async def invoke(self, *args, **kwargs):
        r"""|coro|

        Calls a command with the arguments given.

        This is useful if you want to just call the callback that a
        :class:`.Command` holds internally.

        .. note::

            This does not handle converters, checks, cooldowns, pre-invoke,
            or after-invoke hooks in any matter. It calls the internal callback
            directly as-if it was a regular function.

            You must take care in passing the proper arguments when
            using this function.

        .. warning::

            The first parameter passed **must** be the command being invoked.

        Parameters
        -----------
        command: :class:`.Command`
            The command that is going to be called.
        \*args
            The arguments to to use.
        \*\*kwargs
            The keyword arguments to use.

        Raises
        -------
        TypeError
            The command argument to invoke is missing.
        """

        try:
            command = args[0]
        except IndexError:
            raise TypeError('Missing command to invoke.') from None

        arguments = []
        if command.cog is not None:
            arguments.append(command.cog)

        arguments.append(self)
        arguments.extend(args[1:])

        ret = await command.callback(*arguments, **kwargs)
        return ret

    async def reinvoke(self, *, call_hooks=False, restart=True):
        """|coro|

        Calls the command again.

        This is similar to :meth:`~.Context.invoke` except that it bypasses
        checks, cooldowns, and error handlers.

        .. note::

            If you want to bypass :exc:`.UserInputError` derived exceptions,
            it is recommended to use the regular :meth:`~.Context.invoke`
            as it will work more naturally. After all, this will end up
            using the old arguments the user has used and will thus just
            fail again.

        Parameters
        ------------
        call_hooks: :class:`bool`
            Whether to call the before and after invoke hooks.
        restart: :class:`bool`
            Whether to start the call chain from the very beginning
            or where we left off (i.e. the command that caused the error).
            The default is to start where we left off.

        Raises
        -------
        ValueError
            The context to reinvoke is not valid.
        """
        cmd = self.command
        view = self.view
        if cmd is None:
            raise ValueError('This context is not valid.')

        # some state to revert to when we're done
        index, previous = view.index, view.previous
        invoked_with = self.invoked_with
        invoked_subcommand = self.invoked_subcommand
        subcommand_passed = self.subcommand_passed

        if restart:
            to_call = cmd.root_parent or cmd
            view.index = len(self.prefix)
            view.previous = 0
            view.get_word() # advance to get the root command
        else:
            to_call = cmd

        try:
            await to_call.reinvoke(self, call_hooks=call_hooks)
        finally:
            self.command = cmd
            view.index = index
            view.previous = previous
            self.invoked_with = invoked_with
            self.invoked_subcommand = invoked_subcommand
            self.subcommand_passed = subcommand_passed

    @property
    def valid(self):
        """:class:`bool`: Checks if the invocation context is valid to be invoked with."""
        return self.prefix is not None and self.command is not None

    async def _get_channel(self):
        return self.channel

    @property
    def cog(self):
        """:class:`.Cog`: Returns the cog associated with this context's command. None if it does not exist."""

        if self.command is None:
            return None
        return self.command.cog

    @discord.utils.cached_property
    def guild(self):
        """Optional[:class:`.Guild`]: Returns the guild associated with this context's command. None if not available."""
        return self.message.guild

    @discord.utils.cached_property
    def channel(self):
        """:class:`.TextChannel`:
        Returns the channel associated with this context's command. Shorthand for :attr:`.Message.channel`.
        """
        return self.message.channel

    @discord.utils.cached_property
    def author(self):
        """Union[:class:`~discord.User`, :class:`.Member`]:
        Returns the author associated with this context's command. Shorthand for :attr:`.Message.author`
        """
        return self.message.author

    @discord.utils.cached_property
    def me(self):
        """Union[:class:`.Member`, :class:`.ClientUser`]:
        Similar to :attr:`.Guild.me` except it may return the :class:`.ClientUser` in private message contexts.
        """
        return self.guild.me if self.guild is not None else self.bot.user

    @property
    def voice_client(self):
        r"""Optional[:class:`.VoiceProtocol`]: A shortcut to :attr:`.Guild.voice_client`\, if applicable."""
        g = self.guild
        return g.voice_client if g else None

    async def send_help(self, *args):
        """send_help(entity=<bot>)

        |coro|

        Shows the help command for the specified entity if given.
        The entity can be a command or a cog.

        If no entity is given, then it'll show help for the
        entire bot.

        If the entity is a string, then it looks up whether it's a
        :class:`Cog` or a :class:`Command`.

        .. note::

            Due to the way this function works, instead of returning
            something similar to :meth:`~.commands.HelpCommand.command_not_found`
            this returns :class:`None` on bad input or no help command.

        Parameters
        ------------
        entity: Optional[Union[:class:`Command`, :class:`Cog`, :class:`str`]]
            The entity to show help for.

        Returns
        --------
        Any
            The result of the help command, if any.
        """
        from .core import Group, Command, wrap_callback
        from .errors import CommandError

        bot = self.bot
        cmd = bot.help_command

        if cmd is None:
            return None

        cmd = cmd.copy()
        cmd.context = self
        if len(args) == 0:
            await cmd.prepare_help_command(self, None)
            mapping = cmd.get_bot_mapping()
            injected = wrap_callback(cmd.send_bot_help)
            try:
                return await injected(mapping)
            except CommandError as e:
                await cmd.on_help_command_error(self, e)
                return None

        entity = args[0]
        if entity is None:
            return None

        if isinstance(entity, str):
            entity = bot.get_cog(entity) or bot.get_command(entity)

        try:
            qualified_name = entity.qualified_name
        except AttributeError:
            # if we're here then it's not a cog, group, or command.
            return None

        await cmd.prepare_help_command(self, entity.qualified_name)

        try:
            if hasattr(entity, '__cog_commands__'):
                injected = wrap_callback(cmd.send_cog_help)
                return await injected(entity)
            elif isinstance(entity, Group):
                injected = wrap_callback(cmd.send_group_help)
                return await injected(entity)
            elif isinstance(entity, Command):
                injected = wrap_callback(cmd.send_command_help)
                return await injected(entity)
            else:
                return None
        except CommandError as e:
            await cmd.on_help_command_error(self, e)

<<<<<<< HEAD
    async def reply(self, content=None, **kwargs): 
        """|coro| 
 
        A shortcut method to :meth:`~discord.abc.Messageable.send` to reply to the 
        :class:`~discord.Message` that invoked the command. 
 
            .. versionadded:: 1.5.1.5
 
        Raises 
        -------- 
        ~discord.HTTPException 
            Sending the message failed. 
        ~discord.Forbidden 
            You do not have the proper permissions to send the message. 
        ~discord.InvalidArgument 
            The ``files`` list is not of the appropriate size or 
            you specified both ``file`` and ``files``. 
 
        Returns 
        --------- 
        :class:`~discord.Message` 
            The message that was sent. 
        """ 
        return await self.message.reply(content, **kwargs)
=======
    async def reply(self, content=None, **kwargs):
        return await self.message.reply(content, **kwargs)

    reply.__doc__ = discord.Message.reply.__doc__
>>>>>>> 6ea7fce8
<|MERGE_RESOLUTION|>--- conflicted
+++ resolved
@@ -333,34 +333,7 @@
         except CommandError as e:
             await cmd.on_help_command_error(self, e)
 
-<<<<<<< HEAD
-    async def reply(self, content=None, **kwargs): 
-        """|coro| 
- 
-        A shortcut method to :meth:`~discord.abc.Messageable.send` to reply to the 
-        :class:`~discord.Message` that invoked the command. 
- 
-            .. versionadded:: 1.5.1.5
- 
-        Raises 
-        -------- 
-        ~discord.HTTPException 
-            Sending the message failed. 
-        ~discord.Forbidden 
-            You do not have the proper permissions to send the message. 
-        ~discord.InvalidArgument 
-            The ``files`` list is not of the appropriate size or 
-            you specified both ``file`` and ``files``. 
- 
-        Returns 
-        --------- 
-        :class:`~discord.Message` 
-            The message that was sent. 
-        """ 
-        return await self.message.reply(content, **kwargs)
-=======
     async def reply(self, content=None, **kwargs):
         return await self.message.reply(content, **kwargs)
 
-    reply.__doc__ = discord.Message.reply.__doc__
->>>>>>> 6ea7fce8
+    reply.__doc__ = discord.Message.reply.__doc__