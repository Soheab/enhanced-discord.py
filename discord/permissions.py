--- conflicted
+++ resolved
@@ -561,21 +561,20 @@
         return 1 << 38
 
     @flag_value
-<<<<<<< HEAD
+    def start_embedded_activities(self) -> int:
+        """:class:`bool`: Returns ``True`` if a user can start embedded activities.
+        .. versionadded:: 2.0
+        """
+        return 1 << 39
+      
+
+    @flag_value
     def moderate_members(self) -> int:
         """:class:`bool`: Returns ``True`` if a user can timeout members
 
         .. versionadded:: 2.0
         """
         return 1 << 40
-=======
-    def start_embedded_activities(self) -> int:
-        """:class:`bool`: Returns ``True`` if a user can start embedded activities.
-
-        .. versionadded:: 2.0
-        """
-        return 1 << 39
->>>>>>> 602e15be
 
 
 PO = TypeVar("PO", bound="PermissionOverwrite")
@@ -692,11 +691,8 @@
         send_messages_in_threads: Optional[bool]
         external_stickers: Optional[bool]
         use_external_stickers: Optional[bool]
-<<<<<<< HEAD
+        start_embedded_activities: Optional[bool]
         moderate_members: Optional[bool]
-=======
-        start_embedded_activities: Optional[bool]
->>>>>>> 602e15be
 
     def __init__(self, **kwargs: Optional[bool]):
         self._values: Dict[str, Optional[bool]] = {}
