# -*- coding: utf-8 -*-

"""
The MIT License (MIT)

Copyright (c) 2015-present Rapptz

Permission is hereby granted, free of charge, to any person obtaining a
copy of this software and associated documentation files (the "Software"),
to deal in the Software without restriction, including without limitation
the rights to use, copy, modify, merge, publish, distribute, sublicense,
and/or sell copies of the Software, and to permit persons to whom the
Software is furnished to do so, subject to the following conditions:

The above copyright notice and this permission notice shall be included in
all copies or substantial portions of the Software.

THE SOFTWARE IS PROVIDED "AS IS", WITHOUT WARRANTY OF ANY KIND, EXPRESS
OR IMPLIED, INCLUDING BUT NOT LIMITED TO THE WARRANTIES OF MERCHANTABILITY,
FITNESS FOR A PARTICULAR PURPOSE AND NONINFRINGEMENT. IN NO EVENT SHALL THE
AUTHORS OR COPYRIGHT HOLDERS BE LIABLE FOR ANY CLAIM, DAMAGES OR OTHER
LIABILITY, WHETHER IN AN ACTION OF CONTRACT, TORT OR OTHERWISE, ARISING
FROM, OUT OF OR IN CONNECTION WITH THE SOFTWARE OR THE USE OR OTHER
DEALINGS IN THE SOFTWARE.
"""

import asyncio
import datetime
import re
import io

from . import utils
from .reaction import Reaction
from .emoji import Emoji
from .partial_emoji import PartialEmoji
from .calls import CallMessage
from .enums import MessageType, ChannelType, try_enum
from .errors import InvalidArgument, ClientException, HTTPException
from .embeds import Embed
from .member import Member
from .flags import MessageFlags
from .file import File
from .utils import escape_mentions
from .guild import Guild
from .mixins import Hashable
from .sticker import Sticker

__all__ = (
    'Attachment',
    'Message',
    'PartialMessage',
    'MessageReference',
    'DeletedReferencedMessage',
)

def convert_emoji_reaction(emoji):
    if isinstance(emoji, Reaction):
        emoji = emoji.emoji

    if isinstance(emoji, Emoji):
        return '%s:%s' % (emoji.name, emoji.id)
    if isinstance(emoji, PartialEmoji):
        return emoji._as_reaction()
    if isinstance(emoji, str):
        # Reactions can be in :name:id format, but not <:name:id>.
        # No existing emojis have <> in them, so this should be okay.
        return emoji.strip('<>')

    raise InvalidArgument('emoji argument must be str, Emoji, or Reaction not {.__class__.__name__}.'.format(emoji))

class Attachment(Hashable):
    """Represents an attachment from Discord.

    .. container:: operations

        .. describe:: str(x)

            Returns the URL of the attachment.

        .. describe:: x == y

            Checks if the attachment is equal to another attachment.

        .. describe:: x != y

            Checks if the attachment is not equal to another attachment.

        .. describe:: hash(x)

            Returns the hash of the attachment.

    .. versionchanged:: 1.7
        Attachment can now be casted to :class:`str` and is hashable.

    Attributes
    ------------
    id: :class:`int`
        The attachment ID.
    size: :class:`int`
        The attachment size in bytes.
    height: Optional[:class:`int`]
        The attachment's height, in pixels. Only applicable to images and videos.
    width: Optional[:class:`int`]
        The attachment's width, in pixels. Only applicable to images and videos.
    filename: :class:`str`
        The attachment's filename.
    url: :class:`str`
        The attachment URL. If the message this attachment was attached
        to is deleted, then this will 404.
    proxy_url: :class:`str`
        The proxy URL. This is a cached version of the :attr:`~Attachment.url` in the
        case of images. When the message is deleted, this URL might be valid for a few
        minutes or not valid at all.
    content_type: Optional[:class:`str`]
        The attachment's `media type <https://en.wikipedia.org/wiki/Media_type>`_

        .. versionadded:: 1.7
    """

    __slots__ = ('id', 'size', 'height', 'width', 'filename', 'url', 'proxy_url', '_http', 'content_type')

    def __init__(self, *, data, state):
        self.id = int(data['id'])
        self.size = data['size']
        self.height = data.get('height')
        self.width = data.get('width')
        self.filename = data['filename']
        self.url = data.get('url')
        self.proxy_url = data.get('proxy_url')
        self._http = state.http
        self.content_type = data.get('content_type')

    def is_spoiler(self):
        """:class:`bool`: Whether this attachment contains a spoiler."""
        return self.filename.startswith('SPOILER_')

    def __int__(self):
        return self.id

    def __repr__(self):
        return '<Attachment id={0.id} filename={0.filename!r} url={0.url!r}>'.format(self)

    def __str__(self):
        return self.url or ''

    async def save(self, fp, *, seek_begin=True, use_cached=False):
        """|coro|

        Saves this attachment into a file-like object.

        Parameters
        -----------
        fp: Union[:class:`io.BufferedIOBase`, :class:`os.PathLike`]
            The file-like object to save this attachment to or the filename
            to use. If a filename is passed then a file is created with that
            filename and used instead.
        seek_begin: :class:`bool`
            Whether to seek to the beginning of the file after saving is
            successfully done.
        use_cached: :class:`bool`
            Whether to use :attr:`proxy_url` rather than :attr:`url` when downloading
            the attachment. This will allow attachments to be saved after deletion
            more often, compared to the regular URL which is generally deleted right
            after the message is deleted. Note that this can still fail to download
            deleted attachments if too much time has passed and it does not work
            on some types of attachments.

        Raises
        --------
        HTTPException
            Saving the attachment failed.
        NotFound
            The attachment was deleted.

        Returns
        --------
        :class:`int`
            The number of bytes written.
        """
        data = await self.read(use_cached=use_cached)
        if isinstance(fp, io.IOBase) and fp.writable():
            written = fp.write(data)
            if seek_begin:
                fp.seek(0)
            return written
        else:
            with open(fp, 'wb') as f:
                return f.write(data)

    async def read(self, *, use_cached=False):
        """|coro|

        Retrieves the content of this attachment as a :class:`bytes` object.

        .. versionadded:: 1.1

        Parameters
        -----------
        use_cached: :class:`bool`
            Whether to use :attr:`proxy_url` rather than :attr:`url` when downloading
            the attachment. This will allow attachments to be saved after deletion
            more often, compared to the regular URL which is generally deleted right
            after the message is deleted. Note that this can still fail to download
            deleted attachments if too much time has passed and it does not work
            on some types of attachments.

        Raises
        ------
        HTTPException
            Downloading the attachment failed.
        Forbidden
            You do not have permissions to access this attachment
        NotFound
            The attachment was deleted.

        Returns
        -------
        :class:`bytes`
            The contents of the attachment.
        """
        url = self.proxy_url if use_cached else self.url
        data = await self._http.get_from_cdn(url)
        return data

    async def to_file(self, *, use_cached=False, spoiler=False):
        """|coro|

        Converts the attachment into a :class:`File` suitable for sending via
        :meth:`abc.Messageable.send`.

        .. versionadded:: 1.3

        Parameters
        -----------
        use_cached: :class:`bool`
            Whether to use :attr:`proxy_url` rather than :attr:`url` when downloading
            the attachment. This will allow attachments to be saved after deletion
            more often, compared to the regular URL which is generally deleted right
            after the message is deleted. Note that this can still fail to download
            deleted attachments if too much time has passed and it does not work
            on some types of attachments.

            .. versionadded:: 1.4
        spoiler: :class:`bool`
            Whether the file is a spoiler.

            .. versionadded:: 1.4

        Raises
        ------
        HTTPException
            Downloading the attachment failed.
        Forbidden
            You do not have permissions to access this attachment
        NotFound
            The attachment was deleted.

        Returns
        -------
        :class:`File`
            The attachment as a file suitable for sending.
        """

        data = await self.read(use_cached=use_cached)
        return File(io.BytesIO(data), filename=self.filename, spoiler=spoiler)

class DeletedReferencedMessage:
    """A special sentinel type that denotes whether the
    resolved message referenced message had since been deleted.

    The purpose of this class is to separate referenced messages that could not be
    fetched and those that were previously fetched but have since been deleted.

    .. versionadded:: 1.6
    """

    __slots__ = ('_parent')

    def __init__(self, parent):
        self._parent = parent

    @property
    def id(self):
        """:class:`int`: The message ID of the deleted referenced message."""
        return self._parent.message_id

    @property
    def channel_id(self):
        """:class:`int`: The channel ID of the deleted referenced message."""
        return self._parent.channel_id

    @property
    def guild_id(self):
        """Optional[:class:`int`]: The guild ID of the deleted referenced message."""
        return self._parent.guild_id


class MessageReference:
    """Represents a reference to a :class:`~discord.Message`.

    .. versionadded:: 1.5

    .. versionchanged:: 1.6
        This class can now be constructed by users.

    Attributes
    -----------
    message_id: Optional[:class:`int`]
        The id of the message referenced.
    channel_id: :class:`int`
        The channel id of the message referenced.
    guild_id: Optional[:class:`int`]
        The guild id of the message referenced.
    fail_if_not_exists: :class:`bool`
        Whether replying to the referenced message should raise :class:`HTTPException`
        if the message no longer exists or Discord could not fetch the message.

        .. versionadded:: 1.7

    resolved: Optional[Union[:class:`Message`, :class:`DeletedReferencedMessage`]]
        The message that this reference resolved to. If this is ``None``
        then the original message was not fetched either due to the Discord API
        not attempting to resolve it or it not being available at the time of creation.
        If the message was resolved at a prior point but has since been deleted then
        this will be of type :class:`DeletedReferencedMessage`.

        Currently, this is mainly the replied to message when a user replies to a message.

        .. versionadded:: 1.6
    """

    __slots__ = ('message_id', 'channel_id', 'guild_id', 'fail_if_not_exists', 'resolved', '_state')

    def __init__(self, *, message_id, channel_id, guild_id=None, fail_if_not_exists=True):
        self._state = None
        self.resolved = None
        self.message_id = message_id
        self.channel_id = channel_id
        self.guild_id = guild_id
        self.fail_if_not_exists = fail_if_not_exists

    @classmethod
    def with_state(cls, state, data):
        self = cls.__new__(cls)
        self.message_id = utils._get_as_snowflake(data, 'message_id')
        self.channel_id = int(data.pop('channel_id'))
        self.guild_id = utils._get_as_snowflake(data, 'guild_id')
        self.fail_if_not_exists = data.get('fail_if_not_exists', True)
        self._state = state
        self.resolved = None
        return self

    @classmethod
    def from_message(cls, message, *, fail_if_not_exists=True):
        """Creates a :class:`MessageReference` from an existing :class:`~discord.Message`.

        .. versionadded:: 1.6

        Parameters
        ----------
        message: :class:`~discord.Message`
            The message to be converted into a reference.
        fail_if_not_exists: :class:`bool`
            Whether replying to the referenced message should raise :class:`HTTPException`
            if the message no longer exists or Discord could not fetch the message.

            .. versionadded:: 1.7

        Returns
        -------
        :class:`MessageReference`
            A reference to the message.
        """
        self = cls(message_id=message.id, channel_id=message.channel.id, guild_id=getattr(message.guild, 'id', None), fail_if_not_exists=fail_if_not_exists)
        self._state = message._state
        return self

    @classmethod 
    def from_message(cls, message): 
        """Creates a :class:`MessageReference` from an existing :class:`Message`.
 
        .. versionadded:: 1.5.1.5
 
        Parameters 
        ---------- 
        message: :class:`Message` 
            The message to be converted into a reference. 
 
        Returns 
        ------- 
        :class:`MessageReference` 
            A reference to the message.
        """ 
        return cls(message._state, message_id=message.id, channel_id=message.channel.id, guild_id=message.guild and message.guild.id)

    @property
    def cached_message(self):
        """Optional[:class:`~discord.Message`]: The cached message, if found in the internal message cache."""
        return self._state._get_message(self.message_id)

    @property
    def jump_url(self):
        """:class:`str`: Returns a URL that allows the client to jump to the referenced message.

        .. versionadded:: 1.7
        """
        guild_id = self.guild_id if self.guild_id is not None else '@me'
        return 'https://discord.com/channels/{0}/{1.channel_id}/{1.message_id}'.format(guild_id, self)

    def __repr__(self):
        return '<MessageReference message_id={0.message_id!r} channel_id={0.channel_id!r} guild_id={0.guild_id!r}>'.format(self)

    def to_dict(self):
        result = {'message_id': self.message_id} if self.message_id is not None else {}
        result['channel_id'] = self.channel_id
        if self.guild_id is not None:
            result['guild_id'] = self.guild_id
        if self.fail_if_not_exists is not None:
            result['fail_if_not_exists'] = self.fail_if_not_exists
        return result

    to_message_reference_dict = to_dict

def flatten_handlers(cls):
    prefix = len('_handle_')
    handlers = [
        (key[prefix:], value)
        for key, value in cls.__dict__.items()
        if key.startswith('_handle_') and key != '_handle_member'
    ]

    # store _handle_member last
    handlers.append(('member', cls._handle_member))
    cls._HANDLERS = handlers
    cls._CACHED_SLOTS = [
        attr for attr in cls.__slots__ if attr.startswith('_cs_')
    ]
    return cls

@flatten_handlers
class Message(Hashable):
    r"""Represents a message from Discord.

    .. container:: operations

        .. describe:: x == y

            Checks if two messages are equal.

        .. describe:: x != y

            Checks if two messages are not equal.

        .. describe:: hash(x)

            Returns the message's hash.

    Attributes
    -----------
    tts: :class:`bool`
        Specifies if the message was done with text-to-speech.
        This can only be accurately received in :func:`on_message` due to
        a discord limitation.
    type: :class:`MessageType`
        The type of message. In most cases this should not be checked, but it is helpful
        in cases where it might be a system message for :attr:`system_content`.
    author: :class:`abc.User`
        A :class:`Member` that sent the message. If :attr:`channel` is a
        private channel or the user has the left the guild, then it is a :class:`User` instead.
    content: :class:`str`
        The actual contents of the message.
    nonce
        The value used by the discord guild and the client to verify that the message is successfully sent.
        This is not stored long term within Discord's servers and is only used ephemerally.
    embeds: List[:class:`Embed`]
        A list of embeds the message has.
    channel: Union[:class:`abc.Messageable`]
        The :class:`TextChannel` that the message was sent from.
        Could be a :class:`DMChannel` or :class:`GroupChannel` if it's a private message.
    call: Optional[:class:`CallMessage`]
        The call that the message refers to. This is only applicable to messages of type
        :attr:`MessageType.call`.

        .. deprecated:: 1.7

    reference: Optional[:class:`~discord.MessageReference`]
        The message that this message references. This is only applicable to messages of
        type :attr:`MessageType.pins_add`, crossposted messages created by a
        followed channel integration, or message replies.

        .. versionadded:: 1.5

    mention_everyone: :class:`bool`
        Specifies if the message mentions everyone.

        .. note::

            This does not check if the ``@everyone`` or the ``@here`` text is in the message itself.
            Rather this boolean indicates if either the ``@everyone`` or the ``@here`` text is in the message
            **and** it did end up mentioning.
    mentions: List[:class:`abc.User`]
        A list of :class:`Member` that were mentioned. If the message is in a private message
        then the list will be of :class:`User` instead. For messages that are not of type
        :attr:`MessageType.default`\, this array can be used to aid in system messages.
        For more information, see :attr:`system_content`.

        .. warning::

            The order of the mentions list is not in any particular order so you should
            not rely on it. This is a Discord limitation, not one with the library.
    channel_mentions: List[:class:`abc.GuildChannel`]
        A list of :class:`abc.GuildChannel` that were mentioned. If the message is in a private message
        then the list is always empty.
    role_mentions: List[:class:`Role`]
        A list of :class:`Role` that were mentioned. If the message is in a private message
        then the list is always empty.
    id: :class:`int`
        The message ID.
    webhook_id: Optional[:class:`int`]
        If this message was sent by a webhook, then this is the webhook ID's that sent this
        message.
    attachments: List[:class:`Attachment`]
        A list of attachments given to a message.
    pinned: :class:`bool`
        Specifies if the message is currently pinned.
    flags: :class:`MessageFlags`
        Extra features of the message.

        .. versionadded:: 1.3

    reactions : List[:class:`Reaction`]
        Reactions to a message. Reactions can be either custom emoji or standard unicode emoji.
    activity: Optional[:class:`dict`]
        The activity associated with this message. Sent with Rich-Presence related messages that for
        example, request joining, spectating, or listening to or with another member.

        It is a dictionary with the following optional keys:

        - ``type``: An integer denoting the type of message activity being requested.
        - ``party_id``: The party ID associated with the party.
    application: Optional[:class:`dict`]
        The rich presence enabled application associated with this message.

        It is a dictionary with the following keys:

        - ``id``: A string representing the application's ID.
        - ``name``: A string representing the application's name.
        - ``description``: A string representing the application's description.
        - ``icon``: A string representing the icon ID of the application.
        - ``cover_image``: A string representing the embed's image asset ID.
    stickers: List[:class:`Sticker`]
        A list of stickers given to the message.

        .. versionadded:: 1.6
    """

    __slots__ = ('_edited_timestamp', 'tts', 'content', 'channel', 'webhook_id',
                 'mention_everyone', 'embeds', 'id', 'mentions', 'author',
                 '_cs_channel_mentions', '_cs_raw_mentions', 'attachments',
                 '_cs_clean_content', '_cs_raw_channel_mentions', 'nonce', 'pinned',
                 'role_mentions', '_cs_raw_role_mentions', 'type', 'call', 'flags',
                 '_cs_system_content', '_cs_guild', '_state', 'reactions', 'reference',
                 'application', 'activity', 'stickers')

    def __init__(self, *, state, channel, data):
        self._state = state
        self.id = int(data['id'])
        self.webhook_id = utils._get_as_snowflake(data, 'webhook_id')
        self.reactions = [Reaction(message=self, data=d) for d in data.get('reactions', [])]
        self.attachments = [Attachment(data=a, state=self._state) for a in data['attachments']]
        self.embeds = [Embed.from_dict(a) for a in data['embeds']]
        self.application = data.get('application')
        self.activity = data.get('activity')
        self.channel = channel
        self.call = None
        self._edited_timestamp = utils.parse_time(data['edited_timestamp'])
        self.type = try_enum(MessageType, data['type'])
        self.pinned = data['pinned']
        self.flags = MessageFlags._from_value(data.get('flags', 0))
        self.mention_everyone = data['mention_everyone']
        self.tts = data['tts']
        self.content = data['content']
        self.nonce = data.get('nonce')
        self.stickers = [Sticker(data=data, state=state) for data in data.get('stickers', [])]

        try:
            ref = data['message_reference']
        except KeyError:
            self.reference = None
        else:
            self.reference = ref = MessageReference.with_state(state, ref)
            try:
                resolved = data['referenced_message']
            except KeyError:
                pass
            else:
                if resolved is None:
                    ref.resolved = DeletedReferencedMessage(ref)
                else:
                    # Right now the channel IDs match but maybe in the future they won't.
                    if ref.channel_id == channel.id:
                        chan = channel
                    else:
                        chan, _ = state._get_guild_channel(resolved)

                    ref.resolved = self.__class__(channel=chan, data=resolved, state=state)

        for handler in ('author', 'member', 'mentions', 'mention_roles', 'call', 'flags'):
            try:
                getattr(self, '_handle_%s' % handler)(data[handler])
            except KeyError:
                continue

    def __str__(self):
        return self.content

    def __int__(self):
        return self.id

    def __repr__(self):
        return '<Message id={0.id} channel={0.channel!r} type={0.type!r} author={0.author!r} flags={0.flags!r}>'.format(self)

    def _try_patch(self, data, key, transform=None):
        try:
            value = data[key]
        except KeyError:
            pass
        else:
            if transform is None:
                setattr(self, key, value)
            else:
                setattr(self, key, transform(value))

    def _add_reaction(self, data, emoji, user_id):
        reaction = utils.find(lambda r: r.emoji == emoji, self.reactions)
        is_me = data['me'] = user_id == self._state.self_id

        if reaction is None:
            reaction = Reaction(message=self, data=data, emoji=emoji)
            self.reactions.append(reaction)
        else:
            reaction.count += 1
            if is_me:
                reaction.me = is_me

        return reaction

    def _remove_reaction(self, data, emoji, user_id):
        reaction = utils.find(lambda r: r.emoji == emoji, self.reactions)

        if reaction is None:
            # already removed?
            raise ValueError('Emoji already removed?')

        # if reaction isn't in the list, we crash. This means discord
        # sent bad data, or we stored improperly
        reaction.count -= 1

        if user_id == self._state.self_id:
            reaction.me = False
        if reaction.count == 0:
            # this raises ValueError if something went wrong as well.
            self.reactions.remove(reaction)

        return reaction

    def _clear_emoji(self, emoji):
        to_check = str(emoji)
        for index, reaction in enumerate(self.reactions):
            if str(reaction.emoji) == to_check:
                break
        else:
            # didn't find anything so just return
            return

        del self.reactions[index]
        return reaction

    def _update(self, data):
        # In an update scheme, 'author' key has to be handled before 'member'
        # otherwise they overwrite each other which is undesirable.
        # Since there's no good way to do this we have to iterate over every
        # handler rather than iterating over the keys which is a little slower
        for key, handler in self._HANDLERS:
            try:
                value = data[key]
            except KeyError:
                continue
            else:
                handler(self, value)

        # clear the cached properties
        for attr in self._CACHED_SLOTS:
            try:
                delattr(self, attr)
            except AttributeError:
                pass

    def _handle_edited_timestamp(self, value):
        self._edited_timestamp = utils.parse_time(value)

    def _handle_pinned(self, value):
        self.pinned = value

    def _handle_flags(self, value):
        self.flags = MessageFlags._from_value(value)

    def _handle_application(self, value):
        self.application = value

    def _handle_activity(self, value):
        self.activity = value

    def _handle_mention_everyone(self, value):
        self.mention_everyone = value

    def _handle_tts(self, value):
        self.tts = value

    def _handle_type(self, value):
        self.type = try_enum(MessageType, value)

    def _handle_content(self, value):
        self.content = value

    def _handle_attachments(self, value):
        self.attachments = [Attachment(data=a, state=self._state) for a in value]

    def _handle_embeds(self, value):
        self.embeds = [Embed.from_dict(data) for data in value]

    def _handle_nonce(self, value):
        self.nonce = value

    def _handle_author(self, author):
        self.author = self._state.store_user(author)
        if isinstance(self.guild, Guild):
            found = self.guild.get_member(self.author.id)
            if found is not None:
                self.author = found

    def _handle_member(self, member):
        # The gateway now gives us full Member objects sometimes with the following keys
        # deaf, mute, joined_at, roles
        # For the sake of performance I'm going to assume that the only
        # field that needs *updating* would be the joined_at field.
        # If there is no Member object (for some strange reason), then we can upgrade
        # ourselves to a more "partial" member object.
        author = self.author
        try:
            # Update member reference
            author._update_from_message(member)
        except AttributeError:
            # It's a user here
            # TODO: consider adding to cache here
            self.author = Member._from_message(message=self, data=member)

    def _handle_mentions(self, mentions):
        self.mentions = r = []
        guild = self.guild
        state = self._state
        if not isinstance(guild, Guild):
            self.mentions = [state.store_user(m) for m in mentions]
            return

        for mention in filter(None, mentions):
            id_search = int(mention['id'])
            member = guild.get_member(id_search)
            if member is not None:
                r.append(member)
            else:
                r.append(Member._try_upgrade(data=mention, guild=guild, state=state))

    def _handle_mention_roles(self, role_mentions):
        self.role_mentions = []
        if isinstance(self.guild, Guild):
            for role_id in map(int, role_mentions):
                role = self.guild.get_role(role_id)
                if role is not None:
                    self.role_mentions.append(role)

    def _handle_call(self, call):
        if call is None or self.type is not MessageType.call:
            self.call = None
            return

        # we get the participant source from the mentions array or
        # the author

        participants = []
        for uid in map(int, call.get('participants', [])):
            if uid == self.author.id:
                participants.append(self.author)
            else:
                user = utils.find(lambda u: u.id == uid, self.mentions)
                if user is not None:
                    participants.append(user)

        call['participants'] = participants
        self.call = CallMessage(message=self, **call)

    def _rebind_channel_reference(self, new_channel):
        self.channel = new_channel

        try:
            del self._cs_guild
        except AttributeError:
            pass

    @utils.cached_slot_property('_cs_guild')
    def guild(self):
        """Optional[:class:`Guild`]: The guild that the message belongs to, if applicable."""
        return getattr(self.channel, 'guild', None)

    @utils.cached_slot_property('_cs_raw_mentions')
    def raw_mentions(self):
        """List[:class:`int`]: A property that returns an array of user IDs matched with
        the syntax of ``<@user_id>`` in the message content.

        This allows you to receive the user IDs of mentioned users
        even in a private message context.
        """
        return [int(x) for x in re.findall(r'<@!?([0-9]+)>', self.content)]

    @utils.cached_slot_property('_cs_raw_channel_mentions')
    def raw_channel_mentions(self):
        """List[:class:`int`]: A property that returns an array of channel IDs matched with
        the syntax of ``<#channel_id>`` in the message content.
        """
        return [int(x) for x in re.findall(r'<#([0-9]+)>', self.content)]

    @utils.cached_slot_property('_cs_raw_role_mentions')
    def raw_role_mentions(self):
        """List[:class:`int`]: A property that returns an array of role IDs matched with
        the syntax of ``<@&role_id>`` in the message content.
        """
        return [int(x) for x in re.findall(r'<@&([0-9]+)>', self.content)]

    @utils.cached_slot_property('_cs_channel_mentions')
    def channel_mentions(self):
        if self.guild is None:
            return []
        it = filter(None, map(self.guild.get_channel, self.raw_channel_mentions))
        return utils._unique(it)

    @utils.cached_slot_property('_cs_clean_content')
    def clean_content(self):
        """:class:`str`: A property that returns the content in a "cleaned up"
        manner. This basically means that mentions are transformed
        into the way the client shows it. e.g. ``<#id>`` will transform
        into ``#name``.

        This will also transform @everyone and @here mentions into
        non-mentions.

        .. note::

            This *does not* affect markdown. If you want to escape
            or remove markdown then use :func:`utils.escape_markdown` or :func:`utils.remove_markdown` 
            respectively, along with this function.
        """

        transformations = {
            re.escape('<#%s>' % channel.id): '#' + channel.name
            for channel in self.channel_mentions
        }

        mention_transforms = {
            re.escape('<@%s>' % member.id): '@' + member.display_name
            for member in self.mentions
        }

        # add the <@!user_id> cases as well..
        second_mention_transforms = {
            re.escape('<@!%s>' % member.id): '@' + member.display_name
            for member in self.mentions
        }

        transformations.update(mention_transforms)
        transformations.update(second_mention_transforms)

        if self.guild is not None:
            role_transforms = {
                re.escape('<@&%s>' % role.id): '@' + role.name
                for role in self.role_mentions
            }
            transformations.update(role_transforms)

        def repl(obj):
            return transformations.get(re.escape(obj.group(0)), '')

        pattern = re.compile('|'.join(transformations.keys()))
        result = pattern.sub(repl, self.content)
        return escape_mentions(result)

    @property
    def created_at(self):
        """:class:`datetime.datetime`: The message's creation time in UTC."""
        return utils.snowflake_time(self.id)

    @property
    def edited_at(self):
        """Optional[:class:`datetime.datetime`]: A naive UTC datetime object containing the edited time of the message."""
        return self._edited_timestamp

    @property
    def jump_url(self):
        """:class:`str`: Returns a URL that allows the client to jump to this message."""
        guild_id = getattr(self.guild, 'id', '@me')
        return 'https://discord.com/channels/{0}/{1.channel.id}/{1.id}'.format(guild_id, self)

    def is_system(self):
        """:class:`bool`: Whether the message is a system message.

        .. versionadded:: 1.3
        """
        return self.type is not MessageType.default

    @utils.cached_slot_property('_cs_system_content')
    def system_content(self):
        r""":class:`str`: A property that returns the content that is rendered
        regardless of the :attr:`Message.type`.

        In the case of :attr:`MessageType.default`\, this just returns the
        regular :attr:`Message.content`. Otherwise this returns an English
        message denoting the contents of the system message.
        """

        if self.type is MessageType.default:
            return self.content

        if self.type is MessageType.pins_add:
            return '{0.name} pinned a message to this channel.'.format(self.author)

        if self.type is MessageType.recipient_add:
            return '{0.name} added {1.name} to the group.'.format(self.author, self.mentions[0])

        if self.type is MessageType.recipient_remove:
            return '{0.name} removed {1.name} from the group.'.format(self.author, self.mentions[0])

        if self.type is MessageType.channel_name_change:
            return '{0.author.name} changed the channel name: {0.content}'.format(self)

        if self.type is MessageType.channel_icon_change:
            return '{0.author.name} changed the channel icon.'.format(self)

        if self.type is MessageType.new_member:
            formats = [
                "{0} joined the party.",
                "{0} is here.",
                "Welcome, {0}. We hope you brought pizza.",
                "A wild {0} appeared.",
                "{0} just landed.",
                "{0} just slid into the server.",
                "{0} just showed up!",
                "Welcome {0}. Say hi!",
                "{0} hopped into the server.",
                "Everyone welcome {0}!",
                "Glad you're here, {0}.",
                "Good to see you, {0}.",
                "Yay you made it, {0}!",
            ]

            # manually reconstruct the epoch with millisecond precision, because
            # datetime.datetime.timestamp() doesn't return the exact posix
            # timestamp with the precision that we need
            created_at_ms = int((self.created_at - datetime.datetime(1970, 1, 1)).total_seconds() * 1000)
            return formats[created_at_ms % len(formats)].format(self.author.name)

        if self.type is MessageType.call:
            # we're at the call message type now, which is a bit more complicated.
            # we can make the assumption that Message.channel is a PrivateChannel
            # with the type ChannelType.group or ChannelType.private
            call_ended = self.call.ended_timestamp is not None

            if self.channel.me in self.call.participants:
                return '{0.author.name} started a call.'.format(self)
            elif call_ended:
                return 'You missed a call from {0.author.name}'.format(self)
            else:
                return '{0.author.name} started a call \N{EM DASH} Join the call.'.format(self)

        if self.type is MessageType.premium_guild_subscription:
            return '{0.author.name} just boosted the server!'.format(self)

        if self.type is MessageType.premium_guild_tier_1:
            return '{0.author.name} just boosted the server! {0.guild} has achieved **Level 1!**'.format(self)

        if self.type is MessageType.premium_guild_tier_2:
            return '{0.author.name} just boosted the server! {0.guild} has achieved **Level 2!**'.format(self)

        if self.type is MessageType.premium_guild_tier_3:
            return '{0.author.name} just boosted the server! {0.guild} has achieved **Level 3!**'.format(self)

        if self.type is MessageType.channel_follow_add:
            return '{0.author.name} has added {0.content} to this channel'.format(self)

<<<<<<< HEAD
    async def delete(self, *, delay=None, silent=False):
=======
        if self.type is MessageType.guild_stream:
            return '{0.author.name} is live! Now streaming {0.author.activity.name}'.format(self)

        if self.type is MessageType.guild_discovery_disqualified:
            return 'This server has been removed from Server Discovery because it no longer passes all the requirements. Check Server Settings for more details.'

        if self.type is MessageType.guild_discovery_requalified:
            return 'This server is eligible for Server Discovery again and has been automatically relisted!'

        if self.type is MessageType.guild_discovery_grace_period_initial_warning:
            return 'This server has failed Discovery activity requirements for 1 week. If this server fails for 4 weeks in a row, it will be automatically removed from Discovery.'

        if self.type is MessageType.guild_discovery_grace_period_final_warning:
            return 'This server has failed Discovery activity requirements for 3 weeks in a row. If this server fails for 1 more week, it will be removed from Discovery.'

    async def delete(self, *, delay=None):
>>>>>>> f6c8bfdf
        """|coro|

        Deletes the message.

        Your own messages could be deleted without any proper permissions. However to
        delete other people's messages, you need the :attr:`~Permissions.manage_messages`
        permission.

        .. versionchanged:: 1.1
            Added the new ``delay`` keyword-only parameter.

        .. versionchanged:: 1.6.0.7
            Added the new ``silent`` keyword-only parameter.

        Parameters
        -----------
        delay: Optional[:class:`float`]
            If provided, the number of seconds to wait in the background
            before deleting the message. If the deletion fails then it is silently ignored.
        silent: :class:`bool`
            If silent is set to ``True``, the error will not be raised, it will be ignored.
            This defaults to ``False``
        Raises
        ------
        Forbidden
            You do not have proper permissions to delete the message.
        NotFound
            The message was deleted already
        HTTPException
            Deleting the message failed.
        """
        if delay is not None:
            async def delete():
                await asyncio.sleep(delay)
                try:
                    await self._state.http.delete_message(self.channel.id, self.id)
                except HTTPException:
                    pass

            asyncio.ensure_future(delete(), loop=self._state.loop)
        else:
            try:
                await self._state.http.delete_message(self.channel.id, self.id)
            except Exception as e:
                if silent:
                    pass
                else:
                    raise e

    async def edit(self, **fields):
        """|coro|

        Edits the message.

        The content must be able to be transformed into a string via ``str(content)``.

        .. versionchanged:: 1.3
            The ``suppress`` keyword-only parameter was added.

        Parameters
        -----------
        content: Optional[:class:`str`]
            The new content to replace the message with.
            Could be ``None`` to remove the content.
        embed: Optional[:class:`Embed`]
            The new embed to replace the original with.
            Could be ``None`` to remove the embed.
        suppress: :class:`bool`
            Whether to suppress embeds for the message. This removes
            all the embeds if set to ``True``. If set to ``False``
            this brings the embeds back if they were suppressed.
            Using this parameter requires :attr:`~.Permissions.manage_messages`.
        delete_after: Optional[:class:`float`]
            If provided, the number of seconds to wait in the background
            before deleting the message we just edited. If the deletion fails,
            then it is silently ignored.
        allowed_mentions: Optional[:class:`~discord.AllowedMentions`]
            Controls the mentions being processed in this message. If this is
            passed, then the object is merged with :attr:`~discord.Client.allowed_mentions`.
            The merging behaviour only overrides attributes that have been explicitly passed
            to the object, otherwise it uses the attributes set in :attr:`~discord.Client.allowed_mentions`.
            If no object is passed at all then the defaults given by :attr:`~discord.Client.allowed_mentions`
            are used instead.

            .. versionadded:: 1.4

        Raises
        -------
        HTTPException
            Editing the message failed.
        Forbidden
            Tried to suppress a message without permissions or
            edited a message's content or embed that isn't yours.
        """

        try:
            content = fields['content']
        except KeyError:
            pass
        else:
            if content is not None:
                fields['content'] = str(content)

        try:
            embed = fields['embed']
        except KeyError:
            pass
        else:
            if embed is not None:
                fields['embed'] = embed.to_dict()

        try:
            suppress = fields.pop('suppress')
        except KeyError:
            pass
        else:
             flags = MessageFlags._from_value(self.flags.value)
             flags.suppress_embeds = suppress
             fields['flags'] = flags.value

        delete_after = fields.pop('delete_after', None)

        try:
            allowed_mentions = fields.pop('allowed_mentions')
        except KeyError:
            pass
        else:
            if allowed_mentions is not None:
                if self._state.allowed_mentions is not None:
                    allowed_mentions = self._state.allowed_mentions.merge(allowed_mentions).to_dict()
                else:
                    allowed_mentions = allowed_mentions.to_dict()
                fields['allowed_mentions'] = allowed_mentions

        if fields:
            data = await self._state.http.edit_message(self.channel.id, self.id, **fields)
            self._update(data)

        if delete_after is not None:
            await self.delete(delay=delete_after)

    async def publish(self):
        """|coro|

        Publishes this message to your announcement channel.

        If the message is not your own then the :attr:`~Permissions.manage_messages`
        permission is needed.

        Raises
        -------
        Forbidden
            You do not have the proper permissions to publish this message.
        HTTPException
            Publishing the message failed.
        """

        await self._state.http.publish_message(self.channel.id, self.id)

    async def pin(self, *, reason=None):
        """|coro|

        Pins the message.

        You must have the :attr:`~Permissions.manage_messages` permission to do
        this in a non-private channel context.

        Parameters
        -----------
        reason: Optional[:class:`str`]
            The reason for pinning the message. Shows up on the audit log.

            .. versionadded:: 1.4

        Raises
        -------
        Forbidden
            You do not have permissions to pin the message.
        NotFound
            The message or channel was not found or deleted.
        HTTPException
            Pinning the message failed, probably due to the channel
            having more than 50 pinned messages.
        """

        await self._state.http.pin_message(self.channel.id, self.id, reason=reason)
        self.pinned = True

    async def unpin(self, *, reason=None):
        """|coro|

        Unpins the message.

        You must have the :attr:`~Permissions.manage_messages` permission to do
        this in a non-private channel context.

        Parameters
        -----------
        reason: Optional[:class:`str`]
            The reason for unpinning the message. Shows up on the audit log.

            .. versionadded:: 1.4

        Raises
        -------
        Forbidden
            You do not have permissions to unpin the message.
        NotFound
            The message or channel was not found or deleted.
        HTTPException
            Unpinning the message failed.
        """

        await self._state.http.unpin_message(self.channel.id, self.id, reason=reason)
        self.pinned = False

    async def add_reaction(self, emoji):
        """|coro|

        Add a reaction to the message.

        The emoji may be a unicode emoji or a custom guild :class:`Emoji`.

        You must have the :attr:`~Permissions.read_message_history` permission
        to use this. If nobody else has reacted to the message using this
        emoji, the :attr:`~Permissions.add_reactions` permission is required.

        Parameters
        ------------
        emoji: Union[:class:`Emoji`, :class:`Reaction`, :class:`PartialEmoji`, :class:`str`]
            The emoji to react with.

        Raises
        --------
        HTTPException
            Adding the reaction failed.
        Forbidden
            You do not have the proper permissions to react to the message.
        NotFound
            The emoji you specified was not found.
        InvalidArgument
            The emoji parameter is invalid.
        """

        emoji = convert_emoji_reaction(emoji)
        await self._state.http.add_reaction(self.channel.id, self.id, emoji)

    async def remove_reaction(self, emoji, member):
        """|coro|

        Remove a reaction by the member from the message.

        The emoji may be a unicode emoji or a custom guild :class:`Emoji`.

        If the reaction is not your own (i.e. ``member`` parameter is not you) then
        the :attr:`~Permissions.manage_messages` permission is needed.

        The ``member`` parameter must represent a member and meet
        the :class:`abc.Snowflake` abc.

        Parameters
        ------------
        emoji: Union[:class:`Emoji`, :class:`Reaction`, :class:`PartialEmoji`, :class:`str`]
            The emoji to remove.
        member: :class:`abc.Snowflake`
            The member for which to remove the reaction.

        Raises
        --------
        HTTPException
            Removing the reaction failed.
        Forbidden
            You do not have the proper permissions to remove the reaction.
        NotFound
            The member or emoji you specified was not found.
        InvalidArgument
            The emoji parameter is invalid.
        """

        emoji = convert_emoji_reaction(emoji)

        if member.id == self._state.self_id:
            await self._state.http.remove_own_reaction(self.channel.id, self.id, emoji)
        else:
            await self._state.http.remove_reaction(self.channel.id, self.id, emoji, member.id)

    async def clear_reaction(self, emoji):
        """|coro|

        Clears a specific reaction from the message.

        The emoji may be a unicode emoji or a custom guild :class:`Emoji`.

        You need the :attr:`~Permissions.manage_messages` permission to use this.

        .. versionadded:: 1.3

        Parameters
        -----------
        emoji: Union[:class:`Emoji`, :class:`Reaction`, :class:`PartialEmoji`, :class:`str`]
            The emoji to clear.

        Raises
        --------
        HTTPException
            Clearing the reaction failed.
        Forbidden
            You do not have the proper permissions to clear the reaction.
        NotFound
            The emoji you specified was not found.
        InvalidArgument
            The emoji parameter is invalid.
        """

        emoji = convert_emoji_reaction(emoji)
        await self._state.http.clear_single_reaction(self.channel.id, self.id, emoji)

    async def clear_reactions(self):
        """|coro|

        Removes all the reactions from the message.

        You need the :attr:`~Permissions.manage_messages` permission to use this.

        Raises
        --------
        HTTPException
            Removing the reactions failed.
        Forbidden
            You do not have the proper permissions to remove all the reactions.
        """
        await self._state.http.clear_reactions(self.channel.id, self.id)

    @utils.deprecated()
    async def ack(self):
        """|coro|

        Marks this message as read.

        The user must not be a bot user.

        .. deprecated:: 1.7

        Raises
        -------
        HTTPException
            Acking failed.
        ClientException
            You must not be a bot user.
        """

        state = self._state
        if state.is_bot:
            raise ClientException('Must not be a bot account to ack messages.')
        return await state.http.ack_message(self.channel.id, self.id)

    async def reply(self, content=None, **kwargs):
        """|coro|

        A shortcut method to :meth:`.abc.Messageable.send` to reply to the
        :class:`.Message`.

        .. versionadded:: 1.6

        Raises
        --------
        ~discord.HTTPException
            Sending the message failed.
        ~discord.Forbidden
            You do not have the proper permissions to send the message.
        ~discord.InvalidArgument
            The ``files`` list is not of the appropriate size or
            you specified both ``file`` and ``files``.

        Returns
        ---------
        :class:`.Message`
            The message that was sent.
        """

        return await self.channel.send(content, reference=self, **kwargs)

    def to_reference(self, *, fail_if_not_exists=True):
        """Creates a :class:`~discord.MessageReference` from the current message.

        .. versionadded:: 1.6

        Parameters
        ----------
        fail_if_not_exists: :class:`bool`
            Whether replying using the message reference should raise :class:`HTTPException`
            if the message no longer exists or Discord could not fetch the message.

            .. versionadded:: 1.7

        Returns
        ---------
        :class:`~discord.MessageReference`
            The reference to this message.
        """

        return MessageReference.from_message(self, fail_if_not_exists=fail_if_not_exists)

    def to_message_reference_dict(self):
        data = {
            'message_id': self.id,
            'channel_id': self.channel.id,
        }

        if self.guild is not None:
            data['guild_id'] = self.guild.id

        return data

def implement_partial_methods(cls):
    msg = Message
    for name in cls._exported_names:
        func = getattr(msg, name)
        setattr(cls, name, func)
    return cls

@implement_partial_methods
class PartialMessage(Hashable):
    """Represents a partial message to aid with working messages when only
    a message and channel ID are present.

    There are two ways to construct this class. The first one is through
    the constructor itself, and the second is via
    :meth:`TextChannel.get_partial_message` or :meth:`DMChannel.get_partial_message`.

    Note that this class is trimmed down and has no rich attributes.

    .. versionadded:: 1.6

    .. container:: operations

        .. describe:: x == y

            Checks if two partial messages are equal.

        .. describe:: x != y

            Checks if two partial messages are not equal.

        .. describe:: hash(x)

            Returns the partial message's hash.

    Attributes
    -----------
    channel: Union[:class:`TextChannel`, :class:`DMChannel`]
        The channel associated with this partial message.
    id: :class:`int`
        The message ID.
    """

    __slots__ = ('channel', 'id', '_cs_guild', '_state')

    _exported_names = (
        'jump_url',
        'delete',
        'publish',
        'pin',
        'unpin',
        'add_reaction',
        'remove_reaction',
        'clear_reaction',
        'clear_reactions',
        'reply',
        'to_reference',
        'to_message_reference_dict',
    )

    def __init__(self, *, channel, id):
        if channel.type not in (ChannelType.text, ChannelType.news, ChannelType.private):
            raise TypeError('Expected TextChannel or DMChannel not %r' % type(channel))

        self.channel = channel
        self._state = channel._state
        self.id = id

    def _update(self, data):
        # This is used for duck typing purposes.
        # Just do nothing with the data.
        pass

    # Also needed for duck typing purposes
    # n.b. not exposed
    pinned = property(None, lambda x, y: ...)

    def __repr__(self):
        return '<PartialMessage id={0.id} channel={0.channel!r}>'.format(self)

    @property
    def created_at(self):
        """:class:`datetime.datetime`: The partial message's creation time in UTC."""
        return utils.snowflake_time(self.id)

    @utils.cached_slot_property('_cs_guild')
    def guild(self):
        """Optional[:class:`Guild`]: The guild that the partial message belongs to, if applicable."""
        return getattr(self.channel, 'guild', None)

    async def fetch(self):
        """|coro|

        Fetches the partial message to a full :class:`Message`.

        Raises
        --------
        NotFound
            The message was not found.
        Forbidden
            You do not have the permissions required to get a message.
        HTTPException
            Retrieving the message failed.

        Returns
        --------
        :class:`Message`
            The full message.
        """

        data = await self._state.http.get_message(self.channel.id, self.id)
        return self._state.create_message(channel=self.channel, data=data)

    async def edit(self, **fields):
        """|coro|

        Edits the message.

        The content must be able to be transformed into a string via ``str(content)``.

        .. versionchanged:: 1.7
            :class:`discord.Message` is returned instead of ``None`` if an edit took place.

        Parameters
        -----------
        content: Optional[:class:`str`]
            The new content to replace the message with.
            Could be ``None`` to remove the content.
        embed: Optional[:class:`Embed`]
            The new embed to replace the original with.
            Could be ``None`` to remove the embed.
        suppress: :class:`bool`
            Whether to suppress embeds for the message. This removes
            all the embeds if set to ``True``. If set to ``False``
            this brings the embeds back if they were suppressed.
            Using this parameter requires :attr:`~.Permissions.manage_messages`.
        delete_after: Optional[:class:`float`]
            If provided, the number of seconds to wait in the background
            before deleting the message we just edited. If the deletion fails,
            then it is silently ignored.
        allowed_mentions: Optional[:class:`~discord.AllowedMentions`]
            Controls the mentions being processed in this message. If this is
            passed, then the object is merged with :attr:`~discord.Client.allowed_mentions`.
            The merging behaviour only overrides attributes that have been explicitly passed
            to the object, otherwise it uses the attributes set in :attr:`~discord.Client.allowed_mentions`.
            If no object is passed at all then the defaults given by :attr:`~discord.Client.allowed_mentions`
            are used instead.

        Raises
        -------
        NotFound
            The message was not found.
        HTTPException
            Editing the message failed.
        Forbidden
            Tried to suppress a message without permissions or
            edited a message's content or embed that isn't yours.

        Returns
        ---------
        Optional[:class:`Message`]
            The message that was edited.
        """

        try:
            content = fields['content']
        except KeyError:
            pass
        else:
            if content is not None:
                fields['content'] = str(content)

        try:
            embed = fields['embed']
        except KeyError:
            pass
        else:
            if embed is not None:
                fields['embed'] = embed.to_dict()

        try:
            suppress = fields.pop('suppress')
        except KeyError:
            pass
        else:
             flags = MessageFlags._from_value(0)
             flags.suppress_embeds = suppress
             fields['flags'] = flags.value

        delete_after = fields.pop('delete_after', None)

        try:
            allowed_mentions = fields.pop('allowed_mentions')
        except KeyError:
            pass
        else:
            if allowed_mentions is not None:
                if self._state.allowed_mentions is not None:
                    allowed_mentions = self._state.allowed_mentions.merge(allowed_mentions).to_dict()
                else:
                    allowed_mentions = allowed_mentions.to_dict()
                fields['allowed_mentions'] = allowed_mentions

        if fields:
            data = await self._state.http.edit_message(self.channel.id, self.id, **fields)

        if delete_after is not None:
            await self.delete(delay=delete_after)

        if fields:
            return self._state.create_message(channel=self.channel, data=data)<|MERGE_RESOLUTION|>--- conflicted
+++ resolved
@@ -995,9 +995,6 @@
         if self.type is MessageType.channel_follow_add:
             return '{0.author.name} has added {0.content} to this channel'.format(self)
 
-<<<<<<< HEAD
-    async def delete(self, *, delay=None, silent=False):
-=======
         if self.type is MessageType.guild_stream:
             return '{0.author.name} is live! Now streaming {0.author.activity.name}'.format(self)
 
@@ -1013,8 +1010,7 @@
         if self.type is MessageType.guild_discovery_grace_period_final_warning:
             return 'This server has failed Discovery activity requirements for 3 weeks in a row. If this server fails for 1 more week, it will be removed from Discovery.'
 
-    async def delete(self, *, delay=None):
->>>>>>> f6c8bfdf
+    async def delete(self, *, delay=None, silent=False):
         """|coro|
 
         Deletes the message.
